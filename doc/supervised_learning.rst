.. include:: includes/big_toc_css.rst

.. _supervised-learning:

Supervised learning
-----------------------

.. toctree::

    modules/linear_model
    modules/svm
    modules/sgd
    modules/neighbors
    modules/gaussian_process
    modules/pls
    modules/naive_bayes
    modules/multiclass
<<<<<<< HEAD
    modules/tree
=======
    modules/feature_selection.rst
>>>>>>> 14941b76
<|MERGE_RESOLUTION|>--- conflicted
+++ resolved
@@ -15,8 +15,5 @@
     modules/pls
     modules/naive_bayes
     modules/multiclass
-<<<<<<< HEAD
     modules/tree
-=======
-    modules/feature_selection.rst
->>>>>>> 14941b76
+    modules/feature_selection.rst