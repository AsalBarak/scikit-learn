# Author: Alexandre Gramfort <alexandre.gramfort@inria.fr> 
# License: BSD Style.

# $Id$

import numpy
from os.path import join

def configuration(parent_package='', top_path=None):
    from numpy.distutils.misc_util import Configuration
    config = Configuration('glm',parent_package,top_path)
    config.add_extension('cd_fast',
                         sources=['src/cd_fast.c'],
                         # libraries=['m'],
                         include_dirs=[numpy.get_include()])
<<<<<<< HEAD
=======

    config.add_data_dir('test')

>>>>>>> b5cab13b
    return config

if __name__ == '__main__':
    from numpy.distutils.core import setup
    setup(**configuration(top_path='').todict())<|MERGE_RESOLUTION|>--- conflicted
+++ resolved
@@ -13,12 +13,7 @@
                          sources=['src/cd_fast.c'],
                          # libraries=['m'],
                          include_dirs=[numpy.get_include()])
-<<<<<<< HEAD
-=======
-
     config.add_data_dir('test')
-
->>>>>>> b5cab13b
     return config
 
 if __name__ == '__main__':
